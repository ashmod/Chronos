--- conflicted
+++ resolved
@@ -35,17 +35,6 @@
 
     def reset(self):
         """Reset the process state for a new simulation."""
-<<<<<<< HEAD
-        self.remaining_time = self.burst_time
-        self.start_time = None
-        self.completion_time = None
-        self.waiting_time = 0
-        self.turnaround_time = 0
-        self.response_time = None
-        self.first_run_time = None
-        self.execution_history = []
-        
-=======
         # Explicitly reset each runtime state attribute
         self.__remaining_time = self.__burst_time
         self.__start_time = None
@@ -55,7 +44,6 @@
         self.__response_time = None
         self.__execution_history = list()
 
->>>>>>> c18c5c86
     def is_completed(self):
         """Check if the process has completed execution."""
         return self.__remaining_time <= 0
